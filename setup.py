import re
from setuptools import setup, find_packages
from pathlib import Path

try:
    import swagger_ui
except ImportError:
    pass
else:
    if not Path(swagger_ui.STATIC_DIR).exists():
        swagger_ui.setup_ui('2.2.10')
<<<<<<< HEAD
        swagger_ui.setup_ui('3.19.4')
=======
        swagger_ui.setup_ui('3.21.0')
>>>>>>> 545c5989


def read(f):
    path = Path(__file__).parent / f
    if not path.exists():
        return ''
    return path.read_text(encoding='latin1').strip()


def get_version():
    text = read('aiohttp_apiset/version.py')
    if not text:
        text = read('aiohttp_apiset/__init__.py')
    try:
        return re.findall(r"^__version__ = '([^']+)'$", text, re.M)[0]
    except IndexError:
        raise RuntimeError('Unable to determine version.')


install_requires = [
    'aiohttp>=2,<3.6',
    'pyyaml',
    'jsonschema',
]

tests_require = [
    'pytest',
    'pytest-aiohttp',
    'pytest-mock',
    'pytest-cov',
    'pytest-pep8',
]


setup(
    name='aiohttp-apiset',
    version=get_version(),
    description='Build routes using swagger specification',
    long_description=read('README.rst') + '\n\n' + read('HISTORY.rst'),
    classifiers=[
        'License :: OSI Approved :: Apache Software License',
        'Intended Audience :: Developers',
        'Programming Language :: Python',
        'Programming Language :: Python :: 3',
        'Programming Language :: Python :: 3.5',
        'Programming Language :: Python :: 3.6',
        'Programming Language :: Python :: 3.7',
        'Topic :: Internet :: WWW/HTTP'],
    author='Alexander Malev',
    author_email='malev@somedev.ru',
    url='https://github.com/aamalev/aiohttp_apiset/',
    license='Apache 2',
    packages=[i for i in find_packages() if i.startswith('aiohttp_apiset')],
    python_requires='>=3.5.3',
    install_requires=install_requires,
    tests_require=tests_require,
    include_package_data=True,
    extras_require={
        'docs': [
            'sphinx >= 1.4.8',
            'sphinx_rtd_theme']},
)<|MERGE_RESOLUTION|>--- conflicted
+++ resolved
@@ -9,11 +9,7 @@
 else:
     if not Path(swagger_ui.STATIC_DIR).exists():
         swagger_ui.setup_ui('2.2.10')
-<<<<<<< HEAD
-        swagger_ui.setup_ui('3.19.4')
-=======
         swagger_ui.setup_ui('3.21.0')
->>>>>>> 545c5989
 
 
 def read(f):
