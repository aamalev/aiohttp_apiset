--- conflicted
+++ resolved
@@ -57,11 +57,8 @@
         'Programming Language :: Python :: 3.5',
         'Programming Language :: Python :: 3.6',
         'Programming Language :: Python :: 3.7',
-<<<<<<< HEAD
-=======
         'Programming Language :: Python :: 3.8',
         'Programming Language :: Python :: 3.9',
->>>>>>> 396a205f
         'Topic :: Internet :: WWW/HTTP'],
     author='Alexander Malev',
     author_email='malev@somedev.ru',
