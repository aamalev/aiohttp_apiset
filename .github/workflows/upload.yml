--- conflicted
+++ resolved
@@ -8,11 +8,7 @@
   deploy:
     runs-on: ubuntu-latest
     steps:
-<<<<<<< HEAD
-    - uses: actions/checkout@v2.4.0
-=======
     - uses: actions/checkout@v3
->>>>>>> b1851797
     - uses: actions/setup-python@v2
       with:
         python-version: '3.x'
