--- conflicted
+++ resolved
@@ -48,42 +48,6 @@
           - pypy-3.9
         include:
           - os: ubuntu-latest
-<<<<<<< HEAD
-            python:
-              version: '3.5'
-              file: python3.5
-              requirements: aiohttp 'aiohttp-jinja2<1.3'
-          - os: ubuntu-latest
-            python:
-              version: '3.6'
-              file: python3.6
-              requirements: aiohttp==3.7.2
-          - os: ubuntu-latest
-            python:
-              version: '3.7'
-              file: python3.7
-              requirements: aiohttp
-          - os: ubuntu-latest
-            python:
-              version: '3.8'
-              file: python3.8
-              requirements: aiohttp
-          - os: ubuntu-latest
-            python:
-              version: '3.9'
-              file: python3.9
-              requirements: aiohttp
-          - os: ubuntu-latest
-            python:
-              version: '3.10'
-              file: python3.10
-              requirements: aiohttp
-          - os: ubuntu-latest
-            python:
-              version: pypy3
-              file: pypy3
-              requirements: aiohttp pytest-aiohttp pytest-mock pytest-cov
-=======
             python-version: '3.8'
             coverage: true
           - os: macOS-latest
@@ -109,7 +73,6 @@
 
     runs-on: ${{ matrix.os }}
 
->>>>>>> c225239d
     steps:
       - uses: actions/checkout@v3.5.2
       - name: Set up Python ${{ matrix.python-version }}
