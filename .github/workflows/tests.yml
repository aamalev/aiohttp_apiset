--- conflicted
+++ resolved
@@ -81,11 +81,7 @@
               file: pypy3
               requirements: aiohttp pytest-aiohttp pytest-mock pytest-cov
     steps:
-<<<<<<< HEAD
-    - uses: actions/checkout@v2.4.0
-=======
     - uses: actions/checkout@v3
->>>>>>> b1851797
     - name: Set up Python ${{ matrix.python.version }}
       uses: actions/setup-python@v2
       with:
