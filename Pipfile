--- conflicted
+++ resolved
@@ -1,9 +1,7 @@
 [[source]]
-
 url = "https://pypi.org/simple"
 verify_ssl = true
 name = "pypi"
-
 
 [packages]
 async-timeout = "==4.0.1"
@@ -15,12 +13,7 @@
 yarl = "==1.7.2"
 
 [dev-packages]
-<<<<<<< HEAD
-
-pytest = "==6.2.5"
-=======
 pytest = "==7.0.1"
->>>>>>> b1851797
 pytest-aiohttp = "==0.3.0"
 pytest-cov = "==3.0.0"
 pytest-mock = "==3.6.1"
