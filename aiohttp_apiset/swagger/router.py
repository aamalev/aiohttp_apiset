--- conflicted
+++ resolved
@@ -1,9 +1,6 @@
 import warnings
 from collections.abc import Mapping
-<<<<<<< HEAD
 from typing import Any, Dict, Optional, Set  # noqa
-=======
->>>>>>> aadad37b
 
 import yaml
 from aiohttp import hdrs, web
